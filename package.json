--- conflicted
+++ resolved
@@ -46,10 +46,6 @@
     "build": "gulp build",
     "test": "gulp test",
     "prepublish": "gulp build-all",
-<<<<<<< HEAD
-
-=======
->>>>>>> b1eff9bd
     "test:watch": "watch 'gulp test:unit' runner/ browser/ bin/ test/ tasks/"
   },
   "dependencies": {
