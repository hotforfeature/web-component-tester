--- conflicted
+++ resolved
@@ -100,24 +100,11 @@
 
     waitFor = waitFor || Promise.resolve();
     waitFor.then(() => {
-<<<<<<< HEAD
-      this.browser = wd.remote(this.def.url);
-
-      // never retry selenium commands
-      this.browser.configureHttp({retries: -1});
-
-
-      cleankill.onInterrupt(() => {
-        return new Promise((resolve) => {
+      cleankill.onInterrupt((done) => {
+        return new Promise(resolve => {
           if (!this.browser) {
-            return resolve();
+            return done();
           }
-=======
-      cleankill.onInterrupt((done) => {
-        if (!this.browser) {
-          return done();
-        }
->>>>>>> 28a13d47
 
           this.donePromise.then(() => resolve(), () => resolve());
           this.done('Interrupting');
