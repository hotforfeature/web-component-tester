--- conflicted
+++ resolved
@@ -7,16 +7,13 @@
 
 ## Unreleased
 <!-- Add new, unreleased items here. -->
+* Added `define:webserver` hook to enable substitution of the generated express app for the webserver through a callback, to support use cases where a plugin might want to inject handlers or middleware in front of polyserve.
 
 ## 6.3.0 - 2017-10-02
 
 * Updated wct-browser-legacy to use a module version of a11ySuite to get access to Polymer.dom.flush.
 * Updated generated index for webserver to use a11ySuite as a module.
-<<<<<<< HEAD
-* Added `define:webserver` hook to enable substitution of the generated express app for the webserver through a callback, to support use cases where a plugin might want to inject handlers or middleware in front of polyserve.
-=======
 * Updated polyserve to get support for on-the-fly module compilation and `<script type=module>` conversion for browsers that don't support modules.
->>>>>>> ca6934e5
 
 ## 6.2.0 - 2017-09-19
 
