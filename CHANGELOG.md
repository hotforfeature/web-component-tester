--- conflicted
+++ resolved
@@ -1,8 +1,3 @@
-<<<<<<< HEAD
-## Unreleased
-
-* Undo fix for #505, as https://bugs.chromium.org/p/chromium/issues/detail?id=701601 has been fixed and shipped in M58 stable.
-=======
 # Change Log
 
 All notable changes to this project will be documented in this file.
@@ -16,6 +11,7 @@
   * Upgraded @types/gulp
   * Moved all @types to devDependencies
   * Removed PolymerElements/test-fixture from npm dependencies (is already installed by bower)
+  * Undo fix for #505, as https://bugs.chromium.org/p/chromium/issues/detail?id=701601 has been fixed and shipped in M58 stable.
 
 ## 6.0.0 - 2017-05-15
 
@@ -33,7 +29,6 @@
 
 * Update wct-local to remove deprecation warnings on install.
 * Remove warning when running wct if it's not installed into `node_modules`.
->>>>>>> 6935b689
 
 ## 6.0.0-prerelease.9 - 2017-04-19
 
